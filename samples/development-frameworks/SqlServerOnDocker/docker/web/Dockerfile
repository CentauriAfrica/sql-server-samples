--- conflicted
+++ resolved
@@ -1,8 +1,5 @@
-<<<<<<< HEAD
-FROM ubuntu:xenial-20201014
-=======
+
 FROM ubuntu:xenial-20210416
->>>>>>> 926df114
 
 RUN apt-get update && apt-get install -y  \
 	curl \
