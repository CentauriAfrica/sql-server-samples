<?xml version="1.0" encoding="UTF-8"?>

<project xmlns="http://maven.apache.org/POM/4.0.0" xmlns:xsi="http://www.w3.org/2001/XMLSchema-instance"
  xsi:schemaLocation="http://maven.apache.org/POM/4.0.0 http://maven.apache.org/xsd/maven-4.0.0.xsd">
  <modelVersion>4.0.0</modelVersion>

  <groupId>com.sqlsamples</groupId>
  <artifactId>AzureSqlSample</artifactId>
  <version>1.0.0</version>

  <name>AzureSqlSample</name>

  <properties>
    <project.build.sourceEncoding>UTF-8</project.build.sourceEncoding>
    <maven.compiler.source>1.8</maven.compiler.source>
    <maven.compiler.target>1.8</maven.compiler.target>
  </properties>

  <dependencies>
    <dependency>
      <groupId>junit</groupId>
      <artifactId>junit</artifactId>
      <version>4.13.1</version>
      <scope>test</scope>
    </dependency>
    <dependency>
        <groupId>com.microsoft.sqlserver</groupId>
        <artifactId>mssql-jdbc</artifactId>
        <version>7.0.0.jre8</version>
    </dependency>
<dependency>
    <groupId>com.azure</groupId>
    <artifactId>azure-security-keyvault-secrets</artifactId>
<<<<<<< HEAD
    <version>4.1.0</version>
=======
    <version>4.8.3</version>
>>>>>>> 19491d98
</dependency>

<dependency>
    <groupId>com.azure</groupId>
    <artifactId>azure-security-keyvault-keys</artifactId>
<<<<<<< HEAD
    <version>4.0.1</version>
=======
    <version>4.8.4</version>
>>>>>>> 19491d98
</dependency>
<dependency>
    <groupId>com.azure</groupId>
    <artifactId>azure-identity</artifactId>
    <version>1.12.2</version>
</dependency>
<dependency>
    <groupId>org.slf4j</groupId>
    <artifactId>slf4j-jdk14</artifactId>
    <version>1.7.25</version>
</dependency>
  </dependencies>

  <build>
    <pluginManagement><!-- lock down plugins versions to avoid using Maven defaults (may be moved to parent pom) -->
      <plugins>
        <!-- clean lifecycle, see https://maven.apache.org/ref/current/maven-core/lifecycles.html#clean_Lifecycle -->
        <plugin>
          <artifactId>maven-clean-plugin</artifactId>
          <version>3.1.0</version>
        </plugin>
        <!-- default lifecycle, jar packaging: see https://maven.apache.org/ref/current/maven-core/default-bindings.html#Plugin_bindings_for_jar_packaging -->
        <plugin>
          <artifactId>maven-resources-plugin</artifactId>
          <version>3.0.2</version>
        </plugin>
        <plugin>
          <artifactId>maven-compiler-plugin</artifactId>
          <version>3.8.0</version>
        </plugin>
        <plugin>
          <artifactId>maven-surefire-plugin</artifactId>
          <version>2.22.1</version>
        </plugin>
        <plugin>
          <artifactId>maven-jar-plugin</artifactId>
          <version>3.0.2</version>
        </plugin>
        <plugin>
          <artifactId>maven-install-plugin</artifactId>
          <version>2.5.2</version>
        </plugin>
        <plugin>
          <artifactId>maven-deploy-plugin</artifactId>
          <version>2.8.2</version>
        </plugin>
        <!-- site lifecycle, see https://maven.apache.org/ref/current/maven-core/lifecycles.html#site_Lifecycle -->
        <plugin>
          <artifactId>maven-site-plugin</artifactId>
          <version>3.7.1</version>
        </plugin>
        <plugin>
          <artifactId>maven-project-info-reports-plugin</artifactId>
          <version>3.0.0</version>
        </plugin>
      </plugins>
    </pluginManagement>
  </build>
</project><|MERGE_RESOLUTION|>--- conflicted
+++ resolved
@@ -31,21 +31,13 @@
 <dependency>
     <groupId>com.azure</groupId>
     <artifactId>azure-security-keyvault-secrets</artifactId>
-<<<<<<< HEAD
-    <version>4.1.0</version>
-=======
     <version>4.8.3</version>
->>>>>>> 19491d98
 </dependency>
 
 <dependency>
     <groupId>com.azure</groupId>
     <artifactId>azure-security-keyvault-keys</artifactId>
-<<<<<<< HEAD
-    <version>4.0.1</version>
-=======
     <version>4.8.4</version>
->>>>>>> 19491d98
 </dependency>
 <dependency>
     <groupId>com.azure</groupId>
