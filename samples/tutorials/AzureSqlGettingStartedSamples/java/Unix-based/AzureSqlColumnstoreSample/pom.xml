<project xmlns="http://maven.apache.org/POM/4.0.0" xmlns:xsi="http://www.w3.org/2001/XMLSchema-instance"
  xsi:schemaLocation="http://maven.apache.org/POM/4.0.0 http://maven.apache.org/maven-v4_0_0.xsd">
    <modelVersion>4.0.0</modelVersion>
    <groupId>com.sqlsamples</groupId>
    <artifactId>AzureSqlColumnstoreSample</artifactId>
    <packaging>jar</packaging>
    <version>1.0.0</version>
    <name>AzureSqlColumnstoreSample</name>
    <url>http://maven.apache.org</url>
    <dependencies>
        <dependency>
            <groupId>junit</groupId>
            <artifactId>junit</artifactId>
            <version>3.8.1</version>
            <scope>test</scope>
        </dependency>
        <!-- add the JDBC Driver -->
        <dependency>
            <groupId>com.microsoft.sqlserver</groupId>
            <artifactId>mssql-jdbc</artifactId>
            <version>7.0.0.jre8</version>
        </dependency>
    <!-- Add Key Vault -->
    <dependency>
    <groupId>com.azure</groupId>
        <artifactId>azure-security-keyvault-secrets</artifactId>
<<<<<<< HEAD
        <version>4.1.0</version>
=======
        <version>4.6.0</version>
>>>>>>> e061b7a3
    </dependency>
    <dependency>
        <groupId>com.azure</groupId>
        <artifactId>azure-security-keyvault-keys</artifactId>
        <version>4.0.1</version>
    </dependency>
    <dependency>
        <groupId>com.azure</groupId>
        <artifactId>azure-identity</artifactId>
        <version>1.12.2</version>
    </dependency>
    <dependency>
        <groupId>org.slf4j</groupId>
        <artifactId>slf4j-jdk14</artifactId>
        <version>1.7.25</version>
    </dependency>
    </dependencies>
    <properties>
        <!-- specify which version of Java to build against-->
        <maven.compiler.source>1.8</maven.compiler.source>
        <maven.compiler.target>1.8</maven.compiler.target>
    </properties>
</project><|MERGE_RESOLUTION|>--- conflicted
+++ resolved
@@ -24,11 +24,7 @@
     <dependency>
     <groupId>com.azure</groupId>
         <artifactId>azure-security-keyvault-secrets</artifactId>
-<<<<<<< HEAD
-        <version>4.1.0</version>
-=======
         <version>4.6.0</version>
->>>>>>> e061b7a3
     </dependency>
     <dependency>
         <groupId>com.azure</groupId>
